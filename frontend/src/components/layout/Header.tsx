<<<<<<< HEAD
// React 라이브러리와 useState 훅을 가져옵니다
// useState: 컴포넌트 내에서 상태를 관리하는 React 훅
=======
/**
 * 헤더 컴포넌트
 * 
 * 애플리케이션의 최상단 헤더 영역을 담당하는 컴포넌트입니다.
 * 사이드바 토글, 앱 제목, 테마 스위치, 외부 링크 등을 포함합니다.
 * 
 * 주요 기능:
 * - 사이드바 토글 버튼
 * - 애플리케이션 제목 표시
 * - 버전 정보 표시
 * - GitHub 링크
 * - 언어별 소셜 링크 (중국어: WeChat, 기타: Discord)
 * - 후원 다이얼로그
 * - 테마 스위치
 */

>>>>>>> 43ab5318
import React, { useState } from 'react';

// 다국어 지원을 위한 react-i18next 라이브러리를 가져옵니다
// useTranslation: 번역 함수와 현재 언어 정보를 제공하는 훅
import { useTranslation } from 'react-i18next';

<<<<<<< HEAD
// UI 컴포넌트들을 가져옵니다
import ThemeSwitch from '@/components/ui/ThemeSwitch';  // 다크/라이트 테마 전환 버튼

// 아이콘 컴포넌트들을 가져옵니다
import GitHubIcon from '@/components/icons/GitHubIcon';      // GitHub 아이콘
import SponsorIcon from '@/components/icons/SponsorIcon';    // 스폰서 아이콘
import WeChatIcon from '@/components/icons/WeChatIcon';      // WeChat 아이콘
import DiscordIcon from '@/components/icons/DiscordIcon';    // Discord 아이콘

// 다이얼로그 컴포넌트들을 가져옵니다
import SponsorDialog from '@/components/ui/SponsorDialog';  // 스폰서 정보 다이얼로그
import WeChatDialog from '@/components/ui/WeChatDialog';    // WeChat QR코드 다이얼로그

/**
 * Header 컴포넌트의 props 타입 정의
 * TypeScript에서 컴포넌트가 받을 수 있는 속성들을 정의합니다
 */
interface HeaderProps {
  onToggleSidebar: () => void;  // 사이드바 토글 함수
}

/**
 * Header 컴포넌트: 애플리케이션의 상단 헤더
 * 
 * 이 컴포넌트는 다음과 같은 요소들을 포함합니다:
 * - 사이드바 토글 버튼
 * - 애플리케이션 제목
 * - 버전 정보
 * - GitHub 링크
 * - WeChat/Discord 링크 (언어에 따라 다름)
 * - 스폰서 링크
 * - 테마 전환 버튼
=======
/**
 * Header 컴포넌트의 Props 인터페이스
 */
interface HeaderProps {
  /** 사이드바 토글 핸들러 */
  onToggleSidebar: () => void;
}

/**
 * 헤더 컴포넌트
 * 
 * 애플리케이션의 최상단 헤더를 렌더링하며, 네비게이션 컨트롤과
 * 각종 유틸리티 버튼들을 제공합니다.
 * 
 * @param {HeaderProps} props - 컴포넌트 props
 * @param {() => void} props.onToggleSidebar - 사이드바 토글 핸들러
 * @returns {JSX.Element} 헤더 컴포넌트
>>>>>>> 43ab5318
 */
const Header: React.FC<HeaderProps> = ({ onToggleSidebar }) => {
  // 다국어 지원 훅 사용
  // t: 번역 함수 (예: t('app.title') → "MCP Hub")
  // i18n: 현재 언어 정보 (예: i18n.language → "ko", "en", "zh")
  const { t, i18n } = useTranslation();
  
  // 다이얼로그 열림/닫힘 상태 관리
  // useState는 컴포넌트의 상태를 관리하는 React 훅입니다
  const [sponsorDialogOpen, setSponsorDialogOpen] = useState(false);  // 스폰서 다이얼로그 상태
  const [wechatDialogOpen, setWechatDialogOpen] = useState(false);    // WeChat 다이얼로그 상태

  return (
    // 헤더 컨테이너
    // bg-white dark:bg-gray-800: 라이트/다크 테마에 따른 배경색
    // shadow-sm: 약간의 그림자 효과
    // z-10: 다른 요소들보다 위에 표시되도록 z-index 설정
    <header className="bg-white dark:bg-gray-800 shadow-sm z-10">
      {/* 헤더 내용을 담는 컨테이너 */}
      {/* flex justify-between: 좌우 끝에 요소들을 배치 */}
      {/* items-center: 세로 중앙 정렬 */}
      {/* px-3 py-3: 좌우 패딩 3, 상하 패딩 3 */}
      <div className="flex justify-between items-center px-3 py-3">
        {/* 왼쪽 영역: 사이드바 토글 버튼과 제목 */}
        <div className="flex items-center">
          {/* 사이드바 토글 버튼 */}
<<<<<<< HEAD
          {/* onClick: 버튼 클릭 시 onToggleSidebar 함수 호출 */}
          {/* aria-label: 스크린 리더를 위한 접근성 라벨 */}
=======
>>>>>>> 43ab5318
          <button
            onClick={onToggleSidebar}
            className="p-2 rounded-md text-gray-500 dark:text-gray-400 hover:text-gray-900 dark:hover:text-gray-200 hover:bg-gray-100 dark:hover:bg-gray-700 focus:outline-none"
            aria-label={t('app.toggleSidebar')}
          >
            {/* 햄버거 메뉴 아이콘 (SVG) */}
            <svg xmlns="http://www.w3.org/2000/svg" className="h-6 w-6" fill="none" viewBox="0 0 24 24" stroke="currentColor">
              <path strokeLinecap="round" strokeLinejoin="round" strokeWidth={2} d="M4 6h16M4 12h16M4 18h16" />
            </svg>
          </button>

          {/* 애플리케이션 제목 */}
<<<<<<< HEAD
          {/* ml-4: 왼쪽 마진 4 (토글 버튼과의 간격) */}
          <h1 className="ml-4 text-xl font-bold text-gray-900 dark:text-white">{t('app.title')}</h1>
        </div>

        {/* 오른쪽 영역: 버전 정보, 링크들, 테마 스위치 */}
        {/* flex items-center space-x-4: 가로 배치, 세로 중앙 정렬, 요소 간 간격 4 */}
=======
          <h1 className="ml-4 text-xl font-bold text-gray-900 dark:text-white">{t('app.title')}</h1>
        </div>

        {/* 테마 스위치 및 버전 정보 */}
>>>>>>> 43ab5318
        <div className="flex items-center space-x-4">
          {/* 버전 정보 표시 */}
          <span className="text-sm text-gray-500 dark:text-gray-400">
            {import.meta.env.PACKAGE_VERSION === 'dev'
              ? import.meta.env.PACKAGE_VERSION
              : `v${import.meta.env.PACKAGE_VERSION}`}
          </span>
          
          {/* GitHub 링크 */}
          <a
            href="https://github.com/samanhappy/mcphub"
            target="_blank"  // 새 탭에서 열기
            rel="noopener noreferrer"  // 보안을 위한 속성
            className="text-gray-500 dark:text-gray-400 hover:text-gray-900 dark:hover:text-gray-200"
            aria-label="GitHub Repository"
          >
            <GitHubIcon className="h-5 w-5" />
          </a>
          
<<<<<<< HEAD
          {/* 언어에 따른 WeChat/Discord 링크 */}
=======
          {/* 언어별 소셜 링크 */}
>>>>>>> 43ab5318
          {i18n.language === 'zh' ? (
            // 중국어인 경우 WeChat 버튼 표시
            <button
              onClick={() => setWechatDialogOpen(true)}
              className="text-gray-500 dark:text-gray-400 hover:text-gray-900 dark:hover:text-gray-200 focus:outline-none"
              aria-label={t('wechat.label')}
            >
              <WeChatIcon className="h-5 w-5" />
            </button>
          ) : (
            // 그 외 언어인 경우 Discord 링크 표시
            <a
              href="https://discord.gg/qMKNsn5Q"
              target="_blank"
              rel="noopener noreferrer"
              className="text-gray-500 dark:text-gray-400 hover:text-gray-900 dark:hover:text-gray-200"
              aria-label={t('discord.label')}
            >
              <DiscordIcon className="h-5 w-5" />
            </a>
          )}
          
<<<<<<< HEAD
          {/* 스폰서 버튼 */}
=======
          {/* 후원 버튼 */}
>>>>>>> 43ab5318
          <button
            onClick={() => setSponsorDialogOpen(true)}
            className="text-gray-500 dark:text-gray-400 hover:text-gray-900 dark:hover:text-gray-200 focus:outline-none"
            aria-label={t('sponsor.label')}
          >
            <SponsorIcon className="h-5 w-5" />
          </button>
          
<<<<<<< HEAD
          {/* 테마 전환 버튼 */}
=======
          {/* 테마 스위치 */}
>>>>>>> 43ab5318
          <ThemeSwitch />
        </div>
      </div>
      
      {/* 다이얼로그 컴포넌트들 */}
<<<<<<< HEAD
      {/* open: 다이얼로그 열림/닫힘 상태 */}
      {/* onOpenChange: 다이얼로그 상태 변경 함수 */}
=======
>>>>>>> 43ab5318
      <SponsorDialog open={sponsorDialogOpen} onOpenChange={setSponsorDialogOpen} />
      <WeChatDialog open={wechatDialogOpen} onOpenChange={setWechatDialogOpen} />
    </header>
  );
};

// Header 컴포넌트를 다른 파일에서 사용할 수 있도록 내보냅니다
export default Header;<|MERGE_RESOLUTION|>--- conflicted
+++ resolved
@@ -1,7 +1,3 @@
-<<<<<<< HEAD
-// React 라이브러리와 useState 훅을 가져옵니다
-// useState: 컴포넌트 내에서 상태를 관리하는 React 훅
-=======
 /**
  * 헤더 컴포넌트
  * 
@@ -18,47 +14,19 @@
  * - 테마 스위치
  */
 
->>>>>>> 43ab5318
 import React, { useState } from 'react';
 
 // 다국어 지원을 위한 react-i18next 라이브러리를 가져옵니다
 // useTranslation: 번역 함수와 현재 언어 정보를 제공하는 훅
 import { useTranslation } from 'react-i18next';
+import ThemeSwitch from '@/components/ui/ThemeSwitch';
+import GitHubIcon from '@/components/icons/GitHubIcon';
+import SponsorIcon from '@/components/icons/SponsorIcon';
+import WeChatIcon from '@/components/icons/WeChatIcon';
+import DiscordIcon from '@/components/icons/DiscordIcon';
+import SponsorDialog from '@/components/ui/SponsorDialog';
+import WeChatDialog from '@/components/ui/WeChatDialog';
 
-<<<<<<< HEAD
-// UI 컴포넌트들을 가져옵니다
-import ThemeSwitch from '@/components/ui/ThemeSwitch';  // 다크/라이트 테마 전환 버튼
-
-// 아이콘 컴포넌트들을 가져옵니다
-import GitHubIcon from '@/components/icons/GitHubIcon';      // GitHub 아이콘
-import SponsorIcon from '@/components/icons/SponsorIcon';    // 스폰서 아이콘
-import WeChatIcon from '@/components/icons/WeChatIcon';      // WeChat 아이콘
-import DiscordIcon from '@/components/icons/DiscordIcon';    // Discord 아이콘
-
-// 다이얼로그 컴포넌트들을 가져옵니다
-import SponsorDialog from '@/components/ui/SponsorDialog';  // 스폰서 정보 다이얼로그
-import WeChatDialog from '@/components/ui/WeChatDialog';    // WeChat QR코드 다이얼로그
-
-/**
- * Header 컴포넌트의 props 타입 정의
- * TypeScript에서 컴포넌트가 받을 수 있는 속성들을 정의합니다
- */
-interface HeaderProps {
-  onToggleSidebar: () => void;  // 사이드바 토글 함수
-}
-
-/**
- * Header 컴포넌트: 애플리케이션의 상단 헤더
- * 
- * 이 컴포넌트는 다음과 같은 요소들을 포함합니다:
- * - 사이드바 토글 버튼
- * - 애플리케이션 제목
- * - 버전 정보
- * - GitHub 링크
- * - WeChat/Discord 링크 (언어에 따라 다름)
- * - 스폰서 링크
- * - 테마 전환 버튼
-=======
 /**
  * Header 컴포넌트의 Props 인터페이스
  */
@@ -76,7 +44,6 @@
  * @param {HeaderProps} props - 컴포넌트 props
  * @param {() => void} props.onToggleSidebar - 사이드바 토글 핸들러
  * @returns {JSX.Element} 헤더 컴포넌트
->>>>>>> 43ab5318
  */
 const Header: React.FC<HeaderProps> = ({ onToggleSidebar }) => {
   // 다국어 지원 훅 사용
@@ -103,11 +70,6 @@
         {/* 왼쪽 영역: 사이드바 토글 버튼과 제목 */}
         <div className="flex items-center">
           {/* 사이드바 토글 버튼 */}
-<<<<<<< HEAD
-          {/* onClick: 버튼 클릭 시 onToggleSidebar 함수 호출 */}
-          {/* aria-label: 스크린 리더를 위한 접근성 라벨 */}
-=======
->>>>>>> 43ab5318
           <button
             onClick={onToggleSidebar}
             className="p-2 rounded-md text-gray-500 dark:text-gray-400 hover:text-gray-900 dark:hover:text-gray-200 hover:bg-gray-100 dark:hover:bg-gray-700 focus:outline-none"
@@ -120,19 +82,10 @@
           </button>
 
           {/* 애플리케이션 제목 */}
-<<<<<<< HEAD
-          {/* ml-4: 왼쪽 마진 4 (토글 버튼과의 간격) */}
-          <h1 className="ml-4 text-xl font-bold text-gray-900 dark:text-white">{t('app.title')}</h1>
-        </div>
-
-        {/* 오른쪽 영역: 버전 정보, 링크들, 테마 스위치 */}
-        {/* flex items-center space-x-4: 가로 배치, 세로 중앙 정렬, 요소 간 간격 4 */}
-=======
           <h1 className="ml-4 text-xl font-bold text-gray-900 dark:text-white">{t('app.title')}</h1>
         </div>
 
         {/* 테마 스위치 및 버전 정보 */}
->>>>>>> 43ab5318
         <div className="flex items-center space-x-4">
           {/* 버전 정보 표시 */}
           <span className="text-sm text-gray-500 dark:text-gray-400">
@@ -152,11 +105,7 @@
             <GitHubIcon className="h-5 w-5" />
           </a>
           
-<<<<<<< HEAD
-          {/* 언어에 따른 WeChat/Discord 링크 */}
-=======
           {/* 언어별 소셜 링크 */}
->>>>>>> 43ab5318
           {i18n.language === 'zh' ? (
             // 중국어인 경우 WeChat 버튼 표시
             <button
@@ -179,11 +128,7 @@
             </a>
           )}
           
-<<<<<<< HEAD
-          {/* 스폰서 버튼 */}
-=======
           {/* 후원 버튼 */}
->>>>>>> 43ab5318
           <button
             onClick={() => setSponsorDialogOpen(true)}
             className="text-gray-500 dark:text-gray-400 hover:text-gray-900 dark:hover:text-gray-200 focus:outline-none"
@@ -192,21 +137,12 @@
             <SponsorIcon className="h-5 w-5" />
           </button>
           
-<<<<<<< HEAD
-          {/* 테마 전환 버튼 */}
-=======
           {/* 테마 스위치 */}
->>>>>>> 43ab5318
           <ThemeSwitch />
         </div>
       </div>
       
       {/* 다이얼로그 컴포넌트들 */}
-<<<<<<< HEAD
-      {/* open: 다이얼로그 열림/닫힘 상태 */}
-      {/* onOpenChange: 다이얼로그 상태 변경 함수 */}
-=======
->>>>>>> 43ab5318
       <SponsorDialog open={sponsorDialogOpen} onOpenChange={setSponsorDialogOpen} />
       <WeChatDialog open={wechatDialogOpen} onOpenChange={setWechatDialogOpen} />
     </header>
