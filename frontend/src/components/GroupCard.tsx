<<<<<<< HEAD
// React 훅을 가져옵니다
import { useState } from 'react'

// 다국어 지원을 위한 react-i18next 훅을 가져옵니다
import { useTranslation } from 'react-i18next'

// 타입 정의와 아이콘 컴포넌트들을 가져옵니다
import { Group, Server } from '@/types'
import { Edit, Trash, Copy, Check } from '@/components/icons/LucideIcons'

// UI 컴포넌트와 컨텍스트를 가져옵니다
=======
import { Check, Copy, Edit, Trash } from '@/components/icons/LucideIcons'
>>>>>>> 13689d91
import DeleteDialog from '@/components/ui/DeleteDialog'
import { useToast } from '@/contexts/ToastContext'
import { Group, Server } from '@/types'
import { useState } from 'react'
import { useTranslation } from 'react-i18next'

/**
 * 그룹 카드 속성 인터페이스
 * 
 * 이 컴포넌트가 받을 수 있는 속성들을 정의합니다.
 */
interface GroupCardProps {
  group: Group;                    // 표시할 그룹 정보
  servers: Server[];               // 전체 서버 목록
  onEdit: (group: Group) => void;  // 편집 버튼 클릭 시 호출될 콜백
  onDelete: (groupId: string) => void; // 삭제 확인 시 호출될 콜백
}

/**
 * 그룹 카드 컴포넌트
 * 
 * 이 컴포넌트는 개별 그룹의 정보를 카드 형태로 표시합니다.
 * 그룹의 이름, 설명, 포함된 서버들, 그리고 편집/삭제 기능을 제공합니다.
 * 
 * 주요 기능:
 * - 그룹 정보 표시 (이름, 설명, ID)
 * - 그룹에 포함된 서버 목록 표시
 * - 서버 상태 표시 (온라인/오프라인/연결 중)
 * - 그룹 ID 복사 기능
 * - 그룹 편집 및 삭제 기능
 * 
 * @param group - 표시할 그룹 정보
 * @param servers - 전체 서버 목록
 * @param onEdit - 편집 콜백
 * @param onDelete - 삭제 콜백
 */
const GroupCard = ({
  group,
  servers,
  onEdit,
  onDelete
}: GroupCardProps) => {
  // 다국어 지원 훅 사용
  const { t } = useTranslation()
  
  // 토스트 알림 훅 사용
  const { showToast } = useToast()
  
  // 컴포넌트 상태 관리
  const [showDeleteDialog, setShowDeleteDialog] = useState(false)  // 삭제 확인 다이얼로그 표시 여부
  const [copied, setCopied] = useState(false)                      // ID 복사 완료 상태

  /**
   * 편집 버튼 클릭 처리 함수
   * 
   * 편집 버튼을 클릭했을 때 호출됩니다.
   */
  const handleEdit = () => {
    onEdit(group)
  }

  /**
   * 삭제 버튼 클릭 처리 함수
   * 
   * 삭제 버튼을 클릭했을 때 호출됩니다.
   * 삭제 확인 다이얼로그를 표시합니다.
   */
  const handleDelete = () => {
    setShowDeleteDialog(true)
  }

  /**
   * 삭제 확인 처리 함수
   * 
   * 삭제 확인 다이얼로그에서 확인 버튼을 클릭했을 때 호출됩니다.
   */
  const handleConfirmDelete = () => {
    onDelete(group.id)
    setShowDeleteDialog(false)
  }

  /**
   * 그룹 ID를 클립보드에 복사하는 함수
   * 
   * 최신 브라우저에서는 Clipboard API를 사용하고,
   * 지원하지 않는 경우 fallback으로 document.execCommand를 사용합니다.
   */
  const copyToClipboard = () => {
    if (navigator.clipboard && window.isSecureContext) {
      // 최신 브라우저용 Clipboard API 사용
      navigator.clipboard.writeText(group.id).then(() => {
        setCopied(true)
        setTimeout(() => setCopied(false), 2000)  // 2초 후 복사 완료 상태 해제
      })
    } else {
      // HTTP 환경이나 지원하지 않는 브라우저용 fallback
      const textArea = document.createElement('textarea')
      textArea.value = group.id
      // 스크롤 방지를 위한 스타일 설정
      textArea.style.position = 'fixed'
      textArea.style.left = '-9999px'
      document.body.appendChild(textArea)
      textArea.focus()
      textArea.select()
      try {
        document.execCommand('copy')
        setCopied(true)
        setTimeout(() => setCopied(false), 2000)
      } catch (err) {
        showToast(t('common.copyFailed') || 'Copy failed', 'error')
        console.error('Copy to clipboard failed:', err)
      }
      document.body.removeChild(textArea)
    }
  }

  // 이 그룹에 속한 서버들만 필터링
  const groupServers = servers.filter(server => group.servers.includes(server.name))

  return (
    <div className="bg-white shadow rounded-lg p-6 ">
      {/* 카드 헤더 - 그룹 정보와 액션 버튼들 */}
      <div className="flex justify-between items-center mb-4">
        <div>
          {/* 그룹 이름과 ID */}
          <div className="flex items-center">
            <h2 className="text-xl font-semibold text-gray-800">{group.name}</h2>
            <div className="flex items-center ml-3">
              <span className="text-xs text-gray-500 mr-1">{group.id}</span>
              {/* ID 복사 버튼 */}
              <button
                onClick={copyToClipboard}
                className="p-1 text-gray-400 hover:text-gray-600 transition-colors"
                title={t('common.copy')}
              >
                {copied ? <Check size={14} className="text-green-500" /> : <Copy size={14} />}
              </button>
            </div>
          </div>
          {/* 그룹 설명 (있는 경우에만 표시) */}
          {group.description && (
            <p className="text-gray-600 text-sm mt-1">{group.description}</p>
          )}
        </div>
        
        {/* 액션 버튼들 */}
        <div className="flex items-center space-x-3">
          {/* 서버 수 표시 */}
          <div className="bg-blue-50 text-blue-700 px-3 py-1 rounded-full text-sm btn-secondary">
            {t('groups.serverCount', { count: group.servers?.length || 0 })}
          </div>
          {/* 편집 버튼 */}
          <button
            onClick={handleEdit}
            className="text-gray-500 hover:text-gray-700"
            title={t('groups.edit')}
          >
            <Edit size={18} />
          </button>
          {/* 삭제 버튼 */}
          <button
            onClick={handleDelete}
            className="text-gray-500 hover:text-red-600"
            title={t('groups.delete')}
          >
            <Trash size={18} />
          </button>
        </div>
      </div>

      {/* 그룹에 포함된 서버 목록 */}
      <div className="mt-4">
        {groupServers.length === 0 ? (
          // 서버가 없는 경우 메시지 표시
          <p className="text-gray-500 italic">{t('groups.noServers')}</p>
        ) : (
          // 서버 목록을 태그 형태로 표시
          <div className="flex flex-wrap gap-2 mt-2">
            {groupServers.map(server => (
              <div
                key={server.name}
                className="inline-flex items-center px-3 py-1 bg-gray-50 rounded"
              >
                <span className="font-medium text-gray-700 text-sm">{server.name}</span>
                {/* 서버 상태 표시 (색상으로 구분) */}
                <span className={`ml-2 inline-block h-2 w-2 rounded-full ${server.status === 'connected' ? 'bg-green-500' :
                  server.status === 'connecting' ? 'bg-yellow-500' : 'bg-red-500'
                  }`}></span>
              </div>
            ))}
          </div>
        )}
      </div>

      {/* 삭제 확인 다이얼로그 */}
      <DeleteDialog
        isOpen={showDeleteDialog}
        onClose={() => setShowDeleteDialog(false)}
        onConfirm={handleConfirmDelete}
        serverName={group.name}
        isGroup={true}
      />
    </div>
  )
}

export default GroupCard<|MERGE_RESOLUTION|>--- conflicted
+++ resolved
@@ -1,18 +1,4 @@
-<<<<<<< HEAD
-// React 훅을 가져옵니다
-import { useState } from 'react'
-
-// 다국어 지원을 위한 react-i18next 훅을 가져옵니다
-import { useTranslation } from 'react-i18next'
-
-// 타입 정의와 아이콘 컴포넌트들을 가져옵니다
-import { Group, Server } from '@/types'
-import { Edit, Trash, Copy, Check } from '@/components/icons/LucideIcons'
-
-// UI 컴포넌트와 컨텍스트를 가져옵니다
-=======
 import { Check, Copy, Edit, Trash } from '@/components/icons/LucideIcons'
->>>>>>> 13689d91
 import DeleteDialog from '@/components/ui/DeleteDialog'
 import { useToast } from '@/contexts/ToastContext'
 import { Group, Server } from '@/types'
