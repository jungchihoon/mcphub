// API URL과 기본 경로 생성을 위한 유틸리티 함수들을 가져옵니다
import { getApiUrl, getBasePath } from '../utils/runtime';

/**
 * 시스템 설정 인터페이스
 * 
 * 애플리케이션의 다양한 설정들을 정의합니다.
 * 각 설정은 선택적(optional)으로 정의되어 있어서
 * 일부 설정만 있어도 동작할 수 있습니다.
 */
export interface SystemConfig {
  // 라우팅 관련 설정
  routing?: {
<<<<<<< HEAD
    enableGlobalRoute?: boolean;      // 글로벌 라우트 활성화 여부
    enableGroupNameRoute?: boolean;   // 그룹명 라우트 활성화 여부
    enableBearerAuth?: boolean;       // Bearer 인증 활성화 여부
    bearerAuthKey?: string;           // Bearer 인증 키
    skipAuth?: boolean;               // 인증 건너뛰기 여부
=======
    enableGlobalRoute?: boolean;
    enableGroupNameRoute?: boolean;
    enableBearerAuth?: boolean;
    bearerAuthKey?: string;
>>>>>>> 13689d91
  };
  
  // 설치 관련 설정
  install?: {
    pythonIndexUrl?: string;          // Python 패키지 인덱스 URL
    npmRegistry?: string;             // NPM 레지스트리 URL
  };
  
  // 스마트 라우팅 관련 설정
  smartRouting?: {
    enabled?: boolean;                // 스마트 라우팅 활성화 여부
    dbUrl?: string;                   // 데이터베이스 URL
    openaiApiBaseUrl?: string;        // OpenAI API 기본 URL
    openaiApiKey?: string;            // OpenAI API 키
    openaiApiEmbeddingModel?: string; // OpenAI 임베딩 모델명
  };
}

/**
 * 공개 설정 응답 인터페이스
 * 
 * 인증 없이 접근 가능한 공개 설정의 응답 구조를 정의합니다.
 */
export interface PublicConfigResponse {
  success: boolean;                   // 요청 성공 여부
  data?: {
<<<<<<< HEAD
    skipAuth?: boolean;               // 인증 건너뛰기 설정
=======
    // Reserved for future public configuration
>>>>>>> 13689d91
  };
  message?: string;                   // 응답 메시지
}

/**
 * 시스템 설정 응답 인터페이스
 * 
 * 시스템 설정 요청의 응답 구조를 정의합니다.
 */
export interface SystemConfigResponse {
  success: boolean;                   // 요청 성공 여부
  data?: {
    systemConfig?: SystemConfig;      // 시스템 설정 데이터
  };
  message?: string;                   // 응답 메시지
}

/**
<<<<<<< HEAD
 * 공개 설정을 가져오는 함수 (인증 없이)
 * 
 * 이 함수는 인증이 필요하지 않은 공개 설정을 가져옵니다.
 * 주로 인증 건너뛰기 설정을 확인하는 데 사용됩니다.
 * 
 * @returns Promise<{ skipAuth: boolean }> - 인증 건너뛰기 설정
=======
 * Get public configuration without authentication
>>>>>>> 13689d91
 */
export const getPublicConfig = async (): Promise<PublicConfigResponse> => {
  try {
    // 기본 경로를 가져와서 공개 설정 엔드포인트 구성
    const basePath = getBasePath();
    const response = await fetch(`${basePath}/public-config`, {
      method: 'GET',
      headers: {
        'Content-Type': 'application/json',
      },
    });

    // 응답이 성공적이면 설정 데이터 반환
    if (response.ok) {
      const data: PublicConfigResponse = await response.json();
      return data;
    }

<<<<<<< HEAD
    // 응답이 실패하면 기본값 반환
    return { skipAuth: false };
=======
    return { success: false, message: 'Failed to fetch public config' };
>>>>>>> 13689d91
  } catch (error) {
    // 오류 발생 시 기본값 반환
    console.debug('Failed to get public config:', error);
    return { success: false, message: 'Network error' };
  }
};

/**
 * 인증 없이 시스템 설정을 가져오는 함수
 * 
 * 이 함수는 먼저 인증 없이 시스템 설정을 가져오려고 시도합니다.
 * 만약 인증이 필요한 경우(대부분의 경우) null을 반환합니다.
 * 이는 애플리케이션 시작 시 인증 건너뛰기 설정을 확인하는 데 사용됩니다.
 * 
 * @returns Promise<SystemConfig | null> - 시스템 설정 또는 null
 */
export const getSystemConfigPublic = async (): Promise<SystemConfig | null> => {
  try {
    // 인증 없이 시스템 설정 요청
    const response = await fetch(getApiUrl('/settings'), {
      method: 'GET',
      headers: {
        'Content-Type': 'application/json',
      },
    });

    // 응답이 성공적이면 설정 데이터 반환
    if (response.ok) {
      const data: SystemConfigResponse = await response.json();
      return data.data?.systemConfig || null;
    }

    // 응답이 실패하면 null 반환
    return null;
  } catch (error) {
    // 오류 발생 시 null 반환
    console.debug('Failed to get system config without auth:', error);
    return null;
  }
};

/**
<<<<<<< HEAD
 * 인증을 건너뛰어야 하는지 확인하는 함수
 * 
 * 시스템 설정에서 인증 건너뛰기 설정을 확인합니다.
 * 이 함수는 애플리케이션 시작 시 인증 플로우를 결정하는 데 사용됩니다.
 * 
 * @returns Promise<boolean> - 인증을 건너뛰어야 하면 true, 아니면 false
 */
export const shouldSkipAuth = async (): Promise<boolean> => {
  try {
    // 공개 설정에서 인증 건너뛰기 설정 확인
    const config = await getPublicConfig();
    return config.skipAuth;
  } catch (error) {
    // 오류 발생 시 기본적으로 인증을 건너뛰지 않음
    console.debug('Failed to check skipAuth setting:', error);
    return false;
  }
=======
 * Check if authentication should be skipped based on system configuration
 * @deprecated skipAuth feature has been removed for security reasons
 */
export const shouldSkipAuth = async (): Promise<boolean> => {
  // Always require authentication for security
  return false;
>>>>>>> 13689d91
};<|MERGE_RESOLUTION|>--- conflicted
+++ resolved
@@ -11,18 +11,10 @@
 export interface SystemConfig {
   // 라우팅 관련 설정
   routing?: {
-<<<<<<< HEAD
-    enableGlobalRoute?: boolean;      // 글로벌 라우트 활성화 여부
-    enableGroupNameRoute?: boolean;   // 그룹명 라우트 활성화 여부
-    enableBearerAuth?: boolean;       // Bearer 인증 활성화 여부
-    bearerAuthKey?: string;           // Bearer 인증 키
-    skipAuth?: boolean;               // 인증 건너뛰기 여부
-=======
     enableGlobalRoute?: boolean;
     enableGroupNameRoute?: boolean;
     enableBearerAuth?: boolean;
     bearerAuthKey?: string;
->>>>>>> 13689d91
   };
   
   // 설치 관련 설정
@@ -49,11 +41,7 @@
 export interface PublicConfigResponse {
   success: boolean;                   // 요청 성공 여부
   data?: {
-<<<<<<< HEAD
-    skipAuth?: boolean;               // 인증 건너뛰기 설정
-=======
     // Reserved for future public configuration
->>>>>>> 13689d91
   };
   message?: string;                   // 응답 메시지
 }
@@ -72,16 +60,7 @@
 }
 
 /**
-<<<<<<< HEAD
- * 공개 설정을 가져오는 함수 (인증 없이)
- * 
- * 이 함수는 인증이 필요하지 않은 공개 설정을 가져옵니다.
- * 주로 인증 건너뛰기 설정을 확인하는 데 사용됩니다.
- * 
- * @returns Promise<{ skipAuth: boolean }> - 인증 건너뛰기 설정
-=======
  * Get public configuration without authentication
->>>>>>> 13689d91
  */
 export const getPublicConfig = async (): Promise<PublicConfigResponse> => {
   try {
@@ -100,12 +79,7 @@
       return data;
     }
 
-<<<<<<< HEAD
-    // 응답이 실패하면 기본값 반환
-    return { skipAuth: false };
-=======
     return { success: false, message: 'Failed to fetch public config' };
->>>>>>> 13689d91
   } catch (error) {
     // 오류 발생 시 기본값 반환
     console.debug('Failed to get public config:', error);
@@ -148,30 +122,10 @@
 };
 
 /**
-<<<<<<< HEAD
- * 인증을 건너뛰어야 하는지 확인하는 함수
- * 
- * 시스템 설정에서 인증 건너뛰기 설정을 확인합니다.
- * 이 함수는 애플리케이션 시작 시 인증 플로우를 결정하는 데 사용됩니다.
- * 
- * @returns Promise<boolean> - 인증을 건너뛰어야 하면 true, 아니면 false
- */
-export const shouldSkipAuth = async (): Promise<boolean> => {
-  try {
-    // 공개 설정에서 인증 건너뛰기 설정 확인
-    const config = await getPublicConfig();
-    return config.skipAuth;
-  } catch (error) {
-    // 오류 발생 시 기본적으로 인증을 건너뛰지 않음
-    console.debug('Failed to check skipAuth setting:', error);
-    return false;
-  }
-=======
  * Check if authentication should be skipped based on system configuration
  * @deprecated skipAuth feature has been removed for security reasons
  */
 export const shouldSkipAuth = async (): Promise<boolean> => {
   // Always require authentication for security
   return false;
->>>>>>> 13689d91
 };