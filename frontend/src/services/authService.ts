--- conflicted
+++ resolved
@@ -143,12 +143,7 @@
   }
 
   try {
-<<<<<<< HEAD
-    // 토큰을 헤더에 포함하여 사용자 정보 요청
-    const response = await fetch(getApiUrl('/auth/user'), {
-=======
     const response = await fetch(getApiUrl('/auth/me'), {
->>>>>>> 13689d91
       method: 'GET',
       headers: {
         'x-auth-token': token,
@@ -166,51 +161,14 @@
   }
 };
 
-<<<<<<< HEAD
-/**
- * 비밀번호 변경 함수
- * 
- * 현재 비밀번호와 새 비밀번호를 사용하여 비밀번호를 변경합니다.
- * 
- * @param credentials - 비밀번호 변경 정보 (현재 비밀번호, 새 비밀번호)
- * @returns Promise<AuthResponse> - 비밀번호 변경 결과
- */
-export const changePassword = async (
-  credentials: ChangePasswordCredentials,
-): Promise<AuthResponse> => {
-  const token = getToken();
-
-  // 토큰이 없으면 오류 반환
-  if (!token) {
-    return {
-      success: false,
-      message: 'No authentication token',
-    };
-  }
-
-  try {
-    // 토큰을 헤더에 포함하여 비밀번호 변경 요청
-    const response = await fetch(getApiUrl('/auth/change-password'), {
-      method: 'POST',
-      headers: {
-        'Content-Type': 'application/json',
-        'x-auth-token': token,
-      },
-      body: JSON.stringify(credentials),
-    });
-
-    return await response.json();
-  } catch (error) {
-    // 네트워크 오류나 기타 예외 상황 처리
-    console.error('Change password error:', error);
-    return {
-      success: false,
-      message: 'An error occurred while changing password',
-    };
-=======
-
-
-// Logout user
+
+
+/**
+ * 사용자 로그아웃 함수
+ * 
+ * localStorage에서 인증 토큰을 제거하여 로그아웃을 수행합니다.
+ * 서버에 별도의 로그아웃 요청을 보내지 않고 클라이언트 측에서만 토큰을 제거합니다.
+ */
 export const logout = (): void => {
   removeToken();
 };
@@ -260,22 +218,11 @@
 
   if (!response.ok) {
     throw new Error('사용자 권한 변경에 실패했습니다.');
->>>>>>> 13689d91
-  }
-
-  return response.json();
-};
-
-<<<<<<< HEAD
-/**
- * 사용자 로그아웃 함수
- * 
- * localStorage에서 인증 토큰을 제거하여 로그아웃을 수행합니다.
- * 서버에 별도의 로그아웃 요청을 보내지 않고 클라이언트 측에서만 토큰을 제거합니다.
- */
-export const logout = (): void => {
-  removeToken();
-=======
+  }
+
+  return response.json();
+};
+
 export const deleteUser = async (userId: string) => {
   const response = await fetch(`/api/admin/users/${userId}`, {
     method: 'DELETE',
@@ -290,5 +237,4 @@
   }
 
   return response.json();
->>>>>>> 13689d91
 };