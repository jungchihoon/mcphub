--- conflicted
+++ resolved
@@ -1,18 +1,3 @@
-<<<<<<< HEAD
-// NPM 레지스트리 URL (공식 NPM 레지스트리)
-const NPM_REGISTRY = 'https://registry.npmjs.org';
-
-// 패키지 이름 (NPM에서 관리되는 패키지명)
-const PACKAGE_NAME = '@samanhappy/mcphub';
-
-/**
- * NPM 레지스트리에서 최신 버전을 확인하는 함수
- * 
- * 이 함수는 NPM 레지스트리 API를 사용하여 현재 패키지의 최신 버전을 가져옵니다.
- * 사용자에게 업데이트 알림을 제공하거나 버전 비교에 사용할 수 있습니다.
- * 
- * @returns Promise<string | null> - 최신 버전 문자열 또는 null (오류 시)
-=======
 /**
  * 버전 관리 유틸리티 (프론트엔드)
  * 
@@ -48,7 +33,6 @@
  *   console.log('최신 버전을 확인할 수 없습니다');
  * }
  * ```
->>>>>>> 43ab5318
  */
 export const checkLatestVersion = async (): Promise<string | null> => {
   try {
@@ -72,37 +56,6 @@
 };
 
 /**
-<<<<<<< HEAD
- * 두 버전을 비교하는 함수
- * 
- * 시맨틱 버저닝(Semantic Versioning) 규칙에 따라 두 버전을 비교합니다.
- * major.minor.patch 형태의 버전 문자열을 비교하여:
- * - 현재 버전이 더 새면 -1 반환
- * - 최신 버전이 더 새면 1 반환
- * - 동일하면 0 반환
- * 
- * 사용 예시:
- * ```javascript
- * const result = compareVersions('1.2.3', '1.2.4');  // 1 (업데이트 필요)
- * const result = compareVersions('2.0.0', '1.9.9');  // -1 (현재가 더 최신)
- * const result = compareVersions('1.2.3', '1.2.3');  // 0 (동일)
- * ```
- * 
- * @param current - 현재 버전 (예: '1.2.3')
- * @param latest - 비교할 버전 (예: '1.2.4')
- * @returns number - 비교 결과 (-1: 현재가 더 최신, 1: 비교 버전이 더 최신, 0: 동일)
- */
-export const compareVersions = (current: string, latest: string): number => {
-  // 개발 버전('dev')은 항상 최신 버전보다 낮은 것으로 간주
-  if (current === 'dev') return -1;
-  
-  // 버전 문자열을 점(.)으로 분리하여 숫자 배열로 변환
-  // 예: '1.2.3' → [1, 2, 3]
-  const currentParts = current.split('.').map(Number);
-  const latestParts = latest.split('.').map(Number);
-
-  // major, minor, patch 버전을 순차적으로 비교
-=======
  * 두 버전을 비교합니다
  * 
  * 시맨틱 버전 형식(x.y.z)을 기반으로 두 버전을 비교합니다.
@@ -128,27 +81,14 @@
   const latestParts = latest.split('.').map(Number);
 
   // 주요, 부 버전, 패치 버전을 순서대로 비교
->>>>>>> 43ab5318
   for (let i = 0; i < 3; i++) {
     // 각 부분이 없으면 0으로 처리 (예: '1.2' → [1, 2, 0])
     const currentPart = currentParts[i] || 0;
     const latestPart = latestParts[i] || 0;
 
-<<<<<<< HEAD
-    // 현재 부분이 더 크면 현재 버전이 더 최신
-    if (currentPart > latestPart) return -1;
-    // 비교 버전 부분이 더 크면 비교 버전이 더 최신
-    if (currentPart < latestPart) return 1;
-    // 같으면 다음 부분으로 계속 비교
-  }
-
-  // 모든 부분이 동일하면 버전이 같음
-  return 0;
-=======
     if (currentPart > latestPart) return -1; // 현재가 최신
     if (currentPart < latestPart) return 1;  // 현재가 오래됨
   }
 
   return 0; // 같음
->>>>>>> 43ab5318
 };