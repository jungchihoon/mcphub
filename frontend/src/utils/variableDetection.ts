--- conflicted
+++ resolved
@@ -1,29 +1,4 @@
 /**
-<<<<<<< HEAD
- * 서버 설정에서 ${} 변수를 감지하는 유틸리티 함수
- * 
- * 이 함수는 서버 설정 객체에서 ${VARIABLE_NAME} 형태의 템플릿 변수들을 찾아서
- * 변수명 목록을 반환합니다. 이를 통해 사용자가 어떤 환경 변수나 설정 변수들을
- * 정의해야 하는지 알 수 있습니다.
- * 
- * 사용 예시:
- * ```javascript
- * const config = {
- *   host: '${DB_HOST}',
- *   port: '${DB_PORT}',
- *   credentials: {
- *     username: '${DB_USER}',
- *     password: '${DB_PASSWORD}'
- *   }
- * };
- * 
- * const variables = detectVariables(config);
- * // 결과: ['DB_HOST', 'DB_PORT', 'DB_USER', 'DB_PASSWORD']
- * ```
- * 
- * @param payload - 검사할 객체 (문자열, 배열, 객체 등 모든 타입 지원)
- * @returns 발견된 변수명들의 배열 (중복 제거됨)
-=======
  * 변수 탐지 유틸리티
  * 
  * 서버 설정에서 환경 변수 패턴(${변수명})을 탐지하는 유틸리티입니다.
@@ -60,7 +35,6 @@
  * const variables = detectVariables(config);
  * console.log(variables); // ["DB_HOST", "DB_PORT", "DB_USER", "DB_PASSWORD"]
  * ```
->>>>>>> 43ab5318
  */
 export const detectVariables = (payload: any): string[] => {
   // 중복을 제거하기 위해 Set을 사용
@@ -71,14 +45,9 @@
   const variableRegex = /\$\{([^}]+)\}/g;
 
   /**
-<<<<<<< HEAD
-   * 문자열에서 변수를 찾는 내부 함수
-   * @param str - 검사할 문자열
-=======
    * 문자열에서 변수 패턴을 찾아 추가합니다
    * 
    * @param {string} str - 검사할 문자열
->>>>>>> 43ab5318
    */
   const checkString = (str: string) => {
     let match;
@@ -89,16 +58,10 @@
   };
 
   /**
-<<<<<<< HEAD
-   * 객체를 재귀적으로 검사하는 내부 함수
-   * @param obj - 검사할 객체
-   * @param path - 현재 검사 중인 경로 (디버깅용)
-=======
    * 객체를 재귀적으로 탐색하여 변수를 찾습니다
    * 
    * @param {any} obj - 탐색할 객체
    * @param {string} path - 현재 경로 (디버깅용, 현재는 미사용)
->>>>>>> 43ab5318
    */
   const checkObject = (obj: any, path: string = '') => {
     if (typeof obj === 'string') {
