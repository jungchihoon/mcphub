<<<<<<< HEAD
// clsx: 조건부로 CSS 클래스명을 결합하는 유틸리티 라이브러리
// ClassValue: clsx에서 사용하는 클래스 값의 타입 (문자열, 객체, 배열 등)
=======
/**
 * 클래스명 조합 유틸리티
 * 
 * Tailwind CSS 클래스를 조건부로 결합하고 중복을 제거하는 유틸리티입니다.
 * clsx와 tailwind-merge를 조합하여 더 효율적인 클래스명 관리를 제공합니다.
 * 
 * 주요 기능:
 * - 조건부 클래스명 결합
 * - Tailwind CSS 클래스 중복 제거
 * - 충돌하는 유틸리티 클래스 자동 해결
 * - 배열, 객체, 문자열 등 다양한 입력 형식 지원
 */

>>>>>>> 43ab5318
import { ClassValue, clsx } from 'clsx';

// tailwind-merge: Tailwind CSS 클래스들을 중복 제거하고 충돌을 해결하는 라이브러리
// 같은 속성의 클래스가 있을 때 마지막에 오는 클래스가 우선순위를 가집니다
import { twMerge } from 'tailwind-merge';

/**
<<<<<<< HEAD
 * CSS 클래스명 결합 및 중복 제거 유틸리티 함수
 * 
 * 이 함수는 여러 CSS 클래스명을 조건부로 결합하고, Tailwind CSS 클래스의 중복을 제거합니다.
 * React 컴포넌트에서 동적으로 클래스를 적용할 때 매우 유용합니다.
 * 
 * 사용 예시:
 * ```tsx
 * // 기본 클래스와 조건부 클래스 결합
 * cn(
 *   "base-class",                    // 항상 적용되는 기본 클래스
 *   isActive && "active-class",      // 조건부 클래스
 *   variant === "primary" && "primary-class"  // 다른 조건부 클래스
 * )
 * 
 * // Tailwind CSS 클래스 충돌 해결
 * cn(
 *   "text-red-500",     // 빨간색 텍스트
 *   isError && "text-blue-500"  // 에러일 때 파란색 텍스트 (충돌!)
 * )
 * // 결과: "text-blue-500" (마지막 클래스가 우선순위)
 * ```
 * 
 * @param inputs - 결합할 CSS 클래스들 (문자열, 객체, 배열, 조건부 표현식 등)
 * @returns 중복이 제거되고 충돌이 해결된 CSS 클래스 문자열
=======
 * 여러 클래스명을 결합하고 Tailwind CSS 클래스를 중복 제거합니다
 * 
 * 이 함수는 조건부로 클래스명을 결합하는 유틸리티 함수입니다.
 * clsx를 사용하여 다양한 형태의 클래스 값을 처리하고,
 * tailwind-merge를 사용하여 충돌하는 Tailwind 클래스를 해결합니다.
 * 
 * @param {...ClassValue[]} inputs - 결합할 클래스 값들 (문자열, 객체, 배열 등)
 * @returns {string} 결합되고 중복이 제거된 클래스명 문자열
 * 
 * @example
 * ```typescript
 * // 기본 사용법
 * cn('px-2 py-1', 'text-sm') // "px-2 py-1 text-sm"
 * 
 * // 조건부 클래스
 * cn('base-class', { 'active-class': isActive, 'disabled-class': isDisabled })
 * 
 * // Tailwind 충돌 해결
 * cn('px-2 py-1', 'p-4') // "py-1 p-4" (px-2는 p-4에 의해 오버라이드됨)
 * 
 * // 배열과 혼합 사용
 * cn(['base', 'other'], { conditional: true }, 'additional')
 * ```
>>>>>>> 43ab5318
 */
export function cn(...inputs: ClassValue[]) {
  // 1. clsx로 모든 클래스들을 결합 (조건부 클래스 처리)
  // 2. twMerge로 Tailwind CSS 클래스 중복 제거 및 충돌 해결
  return twMerge(clsx(inputs));
}<|MERGE_RESOLUTION|>--- conflicted
+++ resolved
@@ -1,7 +1,3 @@
-<<<<<<< HEAD
-// clsx: 조건부로 CSS 클래스명을 결합하는 유틸리티 라이브러리
-// ClassValue: clsx에서 사용하는 클래스 값의 타입 (문자열, 객체, 배열 등)
-=======
 /**
  * 클래스명 조합 유틸리티
  * 
@@ -15,7 +11,6 @@
  * - 배열, 객체, 문자열 등 다양한 입력 형식 지원
  */
 
->>>>>>> 43ab5318
 import { ClassValue, clsx } from 'clsx';
 
 // tailwind-merge: Tailwind CSS 클래스들을 중복 제거하고 충돌을 해결하는 라이브러리
@@ -23,32 +18,6 @@
 import { twMerge } from 'tailwind-merge';
 
 /**
-<<<<<<< HEAD
- * CSS 클래스명 결합 및 중복 제거 유틸리티 함수
- * 
- * 이 함수는 여러 CSS 클래스명을 조건부로 결합하고, Tailwind CSS 클래스의 중복을 제거합니다.
- * React 컴포넌트에서 동적으로 클래스를 적용할 때 매우 유용합니다.
- * 
- * 사용 예시:
- * ```tsx
- * // 기본 클래스와 조건부 클래스 결합
- * cn(
- *   "base-class",                    // 항상 적용되는 기본 클래스
- *   isActive && "active-class",      // 조건부 클래스
- *   variant === "primary" && "primary-class"  // 다른 조건부 클래스
- * )
- * 
- * // Tailwind CSS 클래스 충돌 해결
- * cn(
- *   "text-red-500",     // 빨간색 텍스트
- *   isError && "text-blue-500"  // 에러일 때 파란색 텍스트 (충돌!)
- * )
- * // 결과: "text-blue-500" (마지막 클래스가 우선순위)
- * ```
- * 
- * @param inputs - 결합할 CSS 클래스들 (문자열, 객체, 배열, 조건부 표현식 등)
- * @returns 중복이 제거되고 충돌이 해결된 CSS 클래스 문자열
-=======
  * 여러 클래스명을 결합하고 Tailwind CSS 클래스를 중복 제거합니다
  * 
  * 이 함수는 조건부로 클래스명을 결합하는 유틸리티 함수입니다.
@@ -72,7 +41,6 @@
  * // 배열과 혼합 사용
  * cn(['base', 'other'], { conditional: true }, 'additional')
  * ```
->>>>>>> 43ab5318
  */
 export function cn(...inputs: ClassValue[]) {
   // 1. clsx로 모든 클래스들을 결합 (조건부 클래스 처리)
