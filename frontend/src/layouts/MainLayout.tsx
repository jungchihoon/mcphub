--- conflicted
+++ resolved
@@ -1,37 +1,9 @@
-<<<<<<< HEAD
-// React 라이브러리를 가져옵니다
-import React from 'react';
-
-// React Router의 Outlet 컴포넌트를 가져옵니다
-// Outlet은 중첩된 라우트에서 자식 컴포넌트를 렌더링하는 위치를 나타냅니다
-=======
 import Content from '@/components/layout/Content';
 import Header from '@/components/layout/Header';
 import Sidebar from '@/components/layout/Sidebar';
 import React from 'react';
->>>>>>> 13689d91
 import { Outlet } from 'react-router-dom';
 
-// 레이아웃 관련 컴포넌트들을 가져옵니다
-import Header from '@/components/layout/Header';    // 상단 헤더 (네비게이션, 제목 등)
-import Sidebar from '@/components/layout/Sidebar';  // 사이드바 (메뉴 목록)
-import Content from '@/components/layout/Content';  // 메인 콘텐츠 영역
-
-/**
- * MainLayout 컴포넌트: 애플리케이션의 메인 레이아웃 구조
- * 
- * 이 컴포넌트는 모든 보호된 페이지(로그인이 필요한 페이지)에 공통으로 적용되는
- * 레이아웃을 제공합니다. 다음과 같은 구조를 가집니다:
- * 
- * ┌─────────────────────────────────────┐
- * │              Header                 │ ← 상단 헤더 (제목, 네비게이션, 테마 스위치 등)
- * ├─────────────┬───────────────────────┤
- * │             │                       │
- * │   Sidebar   │       Content         │ ← 사이드바와 메인 콘텐츠 영역
- * │             │                       │
- * │             │                       │
- * └─────────────┴───────────────────────┘
- */
 const MainLayout: React.FC = () => {
   // 사이드바 펼침/접힘 상태 제어
   // useState는 React의 상태 관리 훅입니다
@@ -48,37 +20,16 @@
   };
 
   return (
-<<<<<<< HEAD
-    // 전체 레이아웃 컨테이너
-    // flex flex-col: 세로 방향으로 요소들을 배치
-    // h-screen: 화면 전체 높이 사용
-    // bg-gray-100 dark:bg-gray-900: 라이트/다크 테마에 따른 배경색
-    <div className="flex flex-col h-screen bg-gray-100 dark:bg-gray-900">
-      {/* 상단 네비게이션 */}
-      {/* onToggleSidebar: 헤더에서 사이드바 토글 버튼을 클릭했을 때 호출될 함수 */}
-      <Header onToggleSidebar={toggleSidebar} />
-      
-      {/* 메인 콘텐츠 영역 (헤더 아래 부분) */}
-      {/* flex flex-1: 남은 공간을 모두 차지하도록 설정 */}
-      {/* overflow-hidden: 내용이 넘칠 때 스크롤바 숨김 */}
-=======
     <div className="flex flex-col h-screen bg-gray-50 dark:bg-gray-900">
       {/* 顶部导航 */}
       <Header onToggleSidebar={toggleSidebar} />
 
->>>>>>> 13689d91
       <div className="flex flex-1 overflow-hidden">
         {/* 사이드 네비게이션 */}
         {/* collapsed: 사이드바의 펼침/접힘 상태를 전달 */}
         <Sidebar collapsed={sidebarCollapsed} />
-<<<<<<< HEAD
-        
-        {/* 메인 콘텐츠 영역 */}
-        {/* Content 컴포넌트 안에 Outlet이 있어서, 현재 라우트에 해당하는 페이지가 여기에 렌더링됩니다 */}
-=======
 
         {/* 主内容区域 */}
->>>>>>> 13689d91
         <Content>
           <Outlet />
         </Content>
